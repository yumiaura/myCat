EN | [CN](https://github.com/yumiaura/myCat/blob/main/docs/readmeCN.md) | [ID](https://github.com/yumiaura/myCat/blob/main/docs/readmeID.md)

## Desktop Cat: QT Overlay 🐱

[<img src="https://raw.githubusercontent.com/yumiaura/yumiaura/refs/heads/main/images/cat.gif" width="164" alt="cat.gif"/>](https://github.com/yumiaura)

I made a cute little animated cat 🐈 for your desktop.<br>
It's a lightweight Python + QT app — no borders, and you can drag it around easily.<br>
Shows static first frame for 5 seconds, then plays GIF animation once, then loops back to static.<br>
If you like it, maybe I'll share an [AnimeGirl](https://github.com/yumiaura/mycat/discussions/1) version next time~ 😉<br>

<img width="1440" height="900" alt="image" src="https://github.com/user-attachments/assets/5bc3c45b-83ef-4fcb-8977-781eaf7b045b" />

### 1. Install Dependencies

**Requirements**: Python 3.9 or higher

```bash
sudo apt update
sudo apt install -y python3 python3-pip libxcb-cursor0
pip install PySide6 Pillow
```

<<<<<<< HEAD
### 2. Set up OpenAI API token 🔑

This application requires an OpenAI API token to access certain AI features.

#### Windows (PowerShell)
```powershell
setx OPENAI_API_KEY "your_api_key_here"
```

#### Linux/macOS

```bash
export OPENAI_API_KEY="your_api_key_here"
```

After setting the token, restart your terminal or source your shell configuration to apply it.

### 3.1 Install from PyPI
=======
### 2.1 Install from PyPI

**Note**: Requires Python 3.9+. Tested on Python 3.9, 3.10, 3.11, and 3.12.

>>>>>>> 8c0a4a3e
```bash
# user install (recommended on Ubuntu)
python3 -m venv --system-site-packages .venv
source .venv/bin/activate
python3 -m pip install mycat
# or system-wide (not recommended on Ubuntu desktop)
# sudo python3 -m pip install mycat
# Run
mycat
# or explicitly:
python3 -m mycat
# Upgrade
python3 -m pip install --upgrade mycat
# Uninstall
python3 -m pip uninstall mycat
```

### 3.2 Download from GitHub and install
```bash
# Install
git clone https://github.com/yumiaura/mycat
cd mycat
python3 -m venv --system-site-packages .venv
source .venv/bin/activate
python3 -m pip install .
# Run
mycat
# Uninstall
python3 -m pip uninstall mycat
```

### 3.3 Run without installation 🏃‍♂️
```bash
# Clone repository
git clone https://github.com/yumiaura/mycat
cd mycat
python3 mycat/main.py --image images/cat.zip
```

### 4. Usage & Options 🎮

After installation, you can customize the cat 🐱 with various command-line options:

#### Basic Usage
```bash
# Run with default settings
mycat

# Run from source without installation
python3 mycat/main.py
```

#### Command-Line Options

**--image, -i** `<path>` 🖼️
Use a custom ZIP archive containing GIF animation instead of the default cat.

```bash
# Use your own cat ZIP archive
mycat --image ~/my-custom-cat.zip

# Example with full path
mycat --image images/cat.zip
```

**ZIP Archive Requirements:** 🐾
- ZIP format containing exactly one GIF file
- First frame of GIF is used as static image
- GIF animation plays once, then returns to first frame
- Images are automatically scaled if larger than 300x500 pixels

**--pos** `<x> <y>` 📍
Start the cat at a specific screen position (overrides saved position).

```bash
# Top-left corner
mycat --pos 0 0

# Center of 1920x1080 screen
mycat --pos 960 540

# Bottom-right area
mycat --pos 1600 900
```

**Note:** Position is saved automatically and restored on next launch.

#### Combined Examples 🎯

```bash
# Custom cat with specific wait time and position
mycat --image ~/my-cat.zip --wait 3 --pos 100 100

# Quick animation start in corner
mycat --image images/girl1.zip --wait 1 --pos 1500 800

# Slow animation start with custom ZIP
mycat --image /path/to/custom.zip --wait 10 --pos 0 0
```

#### Controls 🎮
- **Drag** with left mouse button to move the cat 🐱
- **Right-click** anywhere on the cat for context menu with image selection
- **Close** via context menu or Ctrl+C in terminal

The cat remembers its position and selected image between sessions in `~/.config/pixelcat/config.ini`.

### 4. Create animated GIF and ZIP archive 🎬

```bash
# Install ImageMagick for GIF creation
sudo apt install imagemagick

# Create animated GIF from sprite sheet
convert images/cat.png -crop 50%x100% +repage -set delay '200,100' -loop 0 images/cat.gif

# Create ZIP archive for the application
zip images/cat.zip images/cat.gif
```

### 5. Troubleshooting 🔧

#### Common Issues

**Cat doesn't appear or transparency doesn't work** 🫥
- On Linux, ensure you're using a compositing window manager (most modern desktop environments support this)
- Try running with different window flags or check if your system supports ARGB visuals
- For KDE Plasma, you may need to enable desktop effects

**High CPU usage** 💻
- The animation runs at 60 FPS by default, which can be intensive on some systems
- The CPU usage is usually minimal but depends on your system's Qt implementation

**Window doesn't stay on top** 📌
- Some window managers or desktop environments may override the "always on top" setting
- Try restarting your desktop session or check window manager settings

**Custom image doesn't load** ❌
- Ensure your ZIP archive contains exactly one GIF file
- Check that the GIF file is valid and not corrupted
- Verify the file path is correct and the ZIP file exists
- Make sure the GIF has proper frame delays for smooth animation

**Position not saving** 💾
- Check that `~/.config/pixelcat/` directory exists and is writable
- Look for error messages in the terminal when closing the application
- The config file should be at `~/.config/pixelcat/config.ini`

**Installation issues on Windows** 🪟
- Ensure you have Python 3.9 or higher: `python --version`
- Make sure you're using the `run_windows.bat` script from the project root
- Check that PySide6 installed correctly: `pip list | findstr PySide6`
- Try running `python -c "import PySide6; print('PySide6 OK')"` to test

**Permission errors** 🔒
- On Linux, avoid using `sudo` for installation - use user installs instead
- Check that virtual environment activation worked: `which python3` and `which pip`

**Python version issues** 🐍
- This application requires Python 3.9 or higher due to modern type hints
- Check your version: `python --version` or `python3 --version`
- If you have Python 3.8 or older, please upgrade to Python 3.9+
- Tested and working on Python 3.9, 3.10, 3.11, and 3.12

#### Getting Help 🤝
- Check the [GitHub Issues](https://github.com/yumiaura/mycat/issues) for similar problems
- Read [CONTRIBUTING.md](CONTRIBUTING.md) for development setup and guidelines
- Create a new issue with your system details (OS, desktop environment, Python version)
- Include any error messages from the terminal

#### License
[MIT License](LICENSE.txt)

Thank you for reading to the end! 😸🐾<|MERGE_RESOLUTION|>--- conflicted
+++ resolved
@@ -21,7 +21,6 @@
 pip install PySide6 Pillow
 ```
 
-<<<<<<< HEAD
 ### 2. Set up OpenAI API token 🔑
 
 This application requires an OpenAI API token to access certain AI features.
@@ -40,12 +39,6 @@
 After setting the token, restart your terminal or source your shell configuration to apply it.
 
 ### 3.1 Install from PyPI
-=======
-### 2.1 Install from PyPI
-
-**Note**: Requires Python 3.9+. Tested on Python 3.9, 3.10, 3.11, and 3.12.
-
->>>>>>> 8c0a4a3e
 ```bash
 # user install (recommended on Ubuntu)
 python3 -m venv --system-site-packages .venv

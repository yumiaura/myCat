## Desktop Cat: QT Overlay (XFCE4)

[<img src="https://raw.githubusercontent.com/yumiaura/yumiaura/refs/heads/main/images/cat.gif" width="164" alt="cat.gif"/>](https://github.com/yumiaura)

I made a cute little animated cat for your desktop.<br>
It’s a lightweight Python + QT app — no borders, and you can drag it around easily.<br>
If you like it, maybe I’ll share an [AnimeGirl](https://github.com/yumiaura/mycat/discussions/1) version next time~ 😉<br>

<img width="1440" height="900" alt="image" src="https://github.com/user-attachments/assets/5bc3c45b-83ef-4fcb-8977-781eaf7b045b" />

### 1. Install Dependencies
```bash
sudo apt update
sudo apt install -y python3 python3-pip
pip install PySide6
```

### 2.1 Install from PyPI
```bash
# user install (recommended on Ubuntu)
python3 -m venv --system-site-packages .venv
source .venv/bin/activate
python3 -m pip install mycat
# or system-wide (not recommended on Ubuntu desktop)
# sudo python3 -m pip install mycat
# Run
mycat
# or explicitly:
python3 -m mycat
# Upgrade
python3 -m pip install --upgrade mycat
# Uninstall
python3 -m pip uninstall mycat
```

### 2.2 Download from GitHub and install
```bash
# Install
git clone https://github.com/yumiaura/mycat
cd mycat
python3 -m venv --system-site-packages .venv
source .venv/bin/activate
python3 -m pip install .
# Run
mycat
# Uninstall
python3 -m pip uninstall mycat
```
### 2.3 Run without installation
```bash
# Clone repository
git clone https://github.com/yumiaura/mycat
python3 mycat/main.py  --image images/cat.png
```

### 3. Create animated GIF from sprite sheet
```bash
sudo apt install imagemagick
convert images/cat.png -crop 50%x100% +repage -set delay '200,100' -loop 0 images/cat.gif
```

<<<<<<< HEAD
=======
Thank you for reading to the end 😄
>>>>>>> c2464fae
<|MERGE_RESOLUTION|>--- conflicted
+++ resolved
@@ -59,7 +59,4 @@
 convert images/cat.png -crop 50%x100% +repage -set delay '200,100' -loop 0 images/cat.gif
 ```
 
-<<<<<<< HEAD
-=======
 Thank you for reading to the end 😄
->>>>>>> c2464fae

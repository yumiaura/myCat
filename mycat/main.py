#!/usr/bin/env python3
# -*- coding: utf-8 -*-
"""
Pixel Cat with PNG/GIF animation, PySide6 transparent overlay
- Shows cat.png for 5 seconds, then plays cat.gif once, then back to cat.png
- Shows a frameless, draggable, always-on-top transparent window.
- Right click → Quit.

Dependencies:
pip install PySide6
"""

<<<<<<< HEAD
import argparse
import configparser
import logging
=======
>>>>>>> 7f82675f
import os
import sys
import time
import json
import signal
import argparse
from pathlib import Path
<<<<<<< HEAD
from typing import Optional
=======
from types import FrameType
from PySide6 import QtCore, QtGui, QtWidgets
from importlib.resources import files, as_file
>>>>>>> 7f82675f


# Configure logging
logging.basicConfig(
    level=logging.INFO,
    format='%(message)s',
    handlers=[logging.StreamHandler(sys.stdout)]
)
logger = logging.getLogger(__name__)

# Config paths
CFG_DIR = Path.home() / ".config" / "pixelcat"
CFG_FILE = CFG_DIR / "config.ini"

# GIF animation settings
GIF_FPS = 1  # Frames per second for GIF playback (1.0 = 1 frame per second)

# Image scaling settings
MAX_IMAGE_WIDTH = 500  # Maximum width for images in pixels (images will be scaled down if larger)
PNG_TIME = 5.0  # Seconds to show PNG before playing GIF


<<<<<<< HEAD
def scan_images_directory() -> list[str]:
=======
def slice_sprite_to_pixmaps(
    sprite_path: str, target_width: int
) -> tuple[QtGui.QPixmap, QtGui.QPixmap]:
>>>>>>> 7f82675f
    """
    Scan the images/ directory for PNG/GIF pairs.
    Returns a list of base names (without extension) for which both PNG and GIF exist.
    """
    script_dir = Path(__file__).resolve().parent
    images_dir = script_dir / "images"
    
    if not images_dir.exists():
        return []
    
    found_pairs = []
    
    # Get all PNG files
    png_files = set(p.stem for p in images_dir.glob("*.png"))
    
    # Get all GIF files
    gif_files = set(p.stem for p in images_dir.glob("*.gif"))
    
    # Find pairs (files that have both PNG and GIF)
    found_pairs = sorted(png_files & gif_files)
    
    return found_pairs


def scale_pixmap_if_needed(pixmap: QtGui.QPixmap, max_width: int) -> QtGui.QPixmap:
    """
    Scale pixmap down if it's wider than max_width, maintaining aspect ratio.
    Returns the scaled pixmap (or original if no scaling needed).
    """
    original_width = pixmap.width()
    if original_width <= max_width:
        return pixmap
    
    # Calculate new size maintaining aspect ratio
    scale_factor = max_width / original_width
    new_width = max_width
    new_height = int(pixmap.height() * scale_factor)
    
    # Scale the pixmap
    return pixmap.scaled(
        new_width, new_height,
        QtCore.Qt.AspectRatioMode.KeepAspectRatio,
        QtCore.Qt.TransformationMode.SmoothTransformation
    )


<<<<<<< HEAD
def load_packaged_images(image_path: Optional[str] = None, default_image: Optional[str] = None) -> tuple[QtGui.QPixmap, QtGui.QMovie, str]:
=======
def load_packaged_pixmaps(target_width: int) -> tuple[QtGui.QPixmap, QtGui.QPixmap]:
>>>>>>> 7f82675f
    """
    Load PNG and GIF from images/ directory relative to the script.
    If image_path is provided, use it as the base for both PNG and GIF.
    Returns: (png_pixmap, gif_movie, base_name)
    """
    script_dir = Path(__file__).resolve().parent
    
    if image_path:
        # User provided image path
        image_file = Path(image_path)
        if image_file.exists():
            # Use the provided path
            png_path = image_file
            # Derive GIF path from PNG path
            gif_path = image_file.with_suffix('.gif')
            base_name = image_file.stem
        else:
            raise FileNotFoundError(f"Image not found: {image_file}")
    else:
        # Use default_image if provided, otherwise default to "cat"
        if default_image:
            base_name = default_image
        else:
            base_name = "cat"
        
        png_path = script_dir / "images" / f"{base_name}.png"
        gif_path = script_dir / "images" / f"{base_name}.gif"
    
    if not png_path.exists():
        raise FileNotFoundError(f"PNG not found: {png_path}")
    if not gif_path.exists():
        raise FileNotFoundError(f"GIF not found: {gif_path}")
    
    pixmap = QtGui.QPixmap(str(png_path))
    if pixmap.isNull():
        raise ValueError(f"Failed to load PNG: {png_path}")
    
    # Scale down if needed
    original_size = pixmap.size()
    pixmap = scale_pixmap_if_needed(pixmap, MAX_IMAGE_WIDTH)
    if original_size != pixmap.size():
        logger.info(f"Resized {Path(png_path).name}: {original_size.width()}x{original_size.height()} -> {pixmap.width()}x{pixmap.height()}")
    
    movie = QtGui.QMovie(str(gif_path))
    # Scale GIF to same size as PNG
    movie.setScaledSize(pixmap.size())
    
    return pixmap, movie, base_name


<<<<<<< HEAD
def load_config() -> dict:
    """Load configuration from INI file."""
    config_data = {'x': 100, 'y': 100}
    
    if not CFG_FILE.exists():
        return config_data
    
=======
def load_config() -> dict[str, int]:
    """Load configuration from file."""
>>>>>>> 7f82675f
    try:
        config = configparser.ConfigParser()
        config.read(CFG_FILE)
        
        if 'window' in config:
            if 'x' in config['window']:
                config_data['x'] = int(config['window']['x'])
            if 'y' in config['window']:
                config_data['y'] = int(config['window']['y'])
    except Exception as e:
        logger.error(f"Config load error: {e}")
    
    return config_data


<<<<<<< HEAD
def save_config(config: dict) -> None:
    """Save configuration to INI file."""
    try:
        CFG_DIR.mkdir(parents=True, exist_ok=True)
        
        # Read existing config if it exists
        file_config = configparser.ConfigParser()
        if CFG_FILE.exists():
            file_config.read(CFG_FILE)
        
        # Ensure [window] section exists
        if 'window' not in file_config:
            file_config.add_section('window')
        
        # Update window position if provided
        if 'x' in config:
            file_config['window']['x'] = str(config['x'])
        if 'y' in config:
            file_config['window']['y'] = str(config['y'])
        
        # Write to file
        with open(CFG_FILE, 'w') as f:
            file_config.write(f)
    except Exception as e:
        logger.error(f"Config save error: {e}")


def load_image_from_ini() -> Optional[str]:
    """Load default image setting from INI file."""
    if not CFG_FILE.exists():
        logger.info(f"INI config not found, using default: cat")
        return None
    
    try:
        config = configparser.ConfigParser()
        config.read(CFG_FILE)
        
        if 'settings' in config and 'default_image' in config['settings']:
            image_name = config['settings']['default_image']
            logger.info(f"Loaded image from INI: {image_name}")
            return image_name
        else:
            logger.info(f"INI config exists but no default_image setting found, using default: cat")
            return None
    except Exception as e:
        logger.error(f"Error reading INI file: {e}, using default: cat")
        return None


def save_image_to_ini(image_name: str) -> None:
    """Save current image setting to INI file."""
=======
def save_config(config: dict[str, int]) -> None:
    """Save configuration to file."""
>>>>>>> 7f82675f
    try:
        CFG_DIR.mkdir(parents=True, exist_ok=True)
        
        config = configparser.ConfigParser()
        
        # Read existing config if it exists
        if CFG_FILE.exists():
            config.read(CFG_FILE)
        
        # Ensure [settings] section exists
        if 'settings' not in config:
            config.add_section('settings')
        
        # Set the default_image value
        config['settings']['default_image'] = image_name
        
        # Write to file
        with open(CFG_FILE, 'w') as f:
            config.write(f)
        
        logger.info(f"Saved image setting to INI: {image_name}")
    except Exception as e:
        logger.error(f"Error saving to INI file: {e}")


class PixelCatWindow(QtWidgets.QWidget):
    """Main cat window widget with PNG/GIF animation and dragging."""
    
    def __init__(
        self,
        png_pixmap: QtGui.QPixmap,
        gif_movie: QtGui.QMovie,
        wait_time: float,
        file_name: str = "cat",
        available_images: list[str] = None,
    ) -> None:
        platform_name = ""
        app_instance = QtWidgets.QApplication.instance()
        if app_instance is not None:
            platform_name = (app_instance.platformName() or "").lower()
        
        # Window flags for transparent, frameless, always-on-top window
        flags = (
            QtCore.Qt.WindowType.FramelessWindowHint |
            QtCore.Qt.WindowType.Tool
        )
        if platform_name != "offscreen":
            flags |= QtCore.Qt.WindowType.WindowStaysOnTopHint
        super().__init__(None, flags)
        
        # Setup transparency
        self.setAttribute(QtCore.Qt.WidgetAttribute.WA_TranslucentBackground, True)
        self.setWindowTitle("Pixel Cat")
        self.setFocusPolicy(QtCore.Qt.FocusPolicy.NoFocus)
        
        # Store images
        self.png_pixmap = png_pixmap
        self.gif_movie = gif_movie
        self.current_pixmap = self.png_pixmap
        self.wait_time = wait_time
        self.file_name = file_name
        self.available_images = available_images or []
        
        # Animation state: 'png' -> show PNG, 'gif' -> play GIF
        self.state = 'png'
        self.next_change = time.time() + self.wait_time
        
        # Setup GIF movie - play once (no looping)
        self.gif_movie.setCacheMode(QtGui.QMovie.CacheMode.CacheAll)
        # Set speed to normal (100%) - uses native GIF frame delays
        self.gif_movie.setSpeed(100)
        
        # Track if we need to manually stop after one loop
        self.gif_played_once = False
        
        # Log GIF info
        frame_count = self.gif_movie.frameCount()
        gif_size = self.gif_movie.scaledSize()
        logger.info(f"Playing {self.file_name}.gif {gif_size.width()}x{gif_size.height()} ({frame_count} frames using native GIF timing)")
        
        # Setup GIF movie callbacks
        self.gif_movie.frameChanged.connect(self._on_gif_frame_changed)
        self.gif_movie.finished.connect(self._on_gif_finished)
        
        # Dragging state
        self.dragging = False
        self.drag_start_pos = QtCore.QPoint()
        
        # Set window size to pixmap size
        pixmap_size = self.current_pixmap.size()
        self.resize(pixmap_size)
        
        # Position window - defaults to top-left area
        self._load_position()
        
        # Setup context menu
        self.setContextMenuPolicy(QtCore.Qt.ContextMenuPolicy.CustomContextMenu)
        self.customContextMenuRequested.connect(self._show_context_menu)
        
        # Setup animation timer (60 FPS)
        self.timer = QtCore.QTimer(self)
        self.timer.timeout.connect(self._on_tick)
        self.timer.start(16)  # ~60 FPS
        
        # Save current image to INI on startup
        save_image_to_ini(self.file_name)
    
    def _load_position(self) -> None:
        """Load window position from config."""
        config = load_config()
        x = config.get("x", 100)
        y = config.get("y", 100)
        self.move(x, y)
    
    def _save_position(self) -> None:
        """Save current window position to config."""
        pos = self.pos()
        config = {"x": pos.x(), "y": pos.y()}
        save_config(config)
    
    def _load_image(self, image_name: str) -> None:
        """Load a different image pair."""
        try:
            png_path = Path(__file__).resolve().parent / "images" / f"{image_name}.png"
            gif_path = Path(__file__).resolve().parent / "images" / f"{image_name}.gif"
            
            # Load new pixmap
            new_pixmap = QtGui.QPixmap(str(png_path))
            if new_pixmap.isNull():
                logger.error(f"Failed to load {image_name}.png")
                return
            
            # Scale if needed
            original_size = new_pixmap.size()
            new_pixmap = scale_pixmap_if_needed(new_pixmap, MAX_IMAGE_WIDTH)
            if original_size != new_pixmap.size():
                logger.info(f"Resized {image_name}.png: {original_size.width()}x{original_size.height()} -> {new_pixmap.width()}x{new_pixmap.height()}")
            
            # Load new movie
            new_movie = QtGui.QMovie(str(gif_path))
            new_movie.setScaledSize(new_pixmap.size())
            new_movie.setCacheMode(QtGui.QMovie.CacheMode.CacheAll)
            new_movie.setSpeed(100)
            
            # Update current images
            self.png_pixmap = new_pixmap
            self.gif_movie = new_movie
            self.file_name = image_name
            
            # Reset to PNG state
            self.current_pixmap = self.png_pixmap
            self.state = 'png'
            self.gif_played_once = False
            self.next_change = time.time() + self.wait_time
            
            # Resize window
            self.resize(self.png_pixmap.size())
            
            # Reconnect movie callbacks
            self.gif_movie.frameChanged.connect(self._on_gif_frame_changed)
            self.gif_movie.finished.connect(self._on_gif_finished)
            
            # Save to INI
            save_image_to_ini(image_name)
            
            logger.info(f"Switched to {image_name}.png {self.png_pixmap.width()}x{self.png_pixmap.height()}")
            self.update()
            
        except Exception as e:
            logger.error(f"Error loading {image_name}: {e}")
    
    def _show_context_menu(self, pos: QtCore.QPoint) -> None:
        """Show context menu at the given position."""
        menu = QtWidgets.QMenu(self)
        
        # Add Images submenu if we have available images
        if len(self.available_images) > 0:
            images_menu = menu.addMenu("Images")
            for img_name in self.available_images:
                action = images_menu.addAction(img_name)
                # Mark current image with checkmark
                if img_name == self.file_name:
                    action.setCheckable(True)
                    action.setChecked(True)
                # Connect action to load image
                action.triggered.connect(lambda checked, name=img_name: self._load_image(name))
        
        # Add separator if we have both menu and quit
        if len(self.available_images) > 0:
            menu.addSeparator()
        
        quit_action = menu.addAction("Quit")
        quit_action.triggered.connect(QtWidgets.QApplication.quit)
        menu.exec(self.mapToGlobal(pos))
    
    def _on_tick(self) -> None:
        """Called by timer to check if need to switch from PNG to GIF."""
        if self.state == 'png':
            now = time.time()
            if now >= self.next_change:
                # Time to show GIF - reset and play once
                gif_size = self.gif_movie.scaledSize()
                logger.info(f"Playing {self.file_name}.gif {gif_size.width()}x{gif_size.height()}")
                self.state = 'gif'
                self.gif_played_once = False
                # Immediately show first frame before starting animation
                self.gif_movie.jumpToFrame(0)
                first_frame = self.gif_movie.currentPixmap()
                if not first_frame.isNull():
                    self.current_pixmap = first_frame
                    if self.width() != first_frame.width() or self.height() != first_frame.height():
                        self.resize(first_frame.size())
                    self.update()
                self.gif_movie.start()
    
    def _on_gif_frame_changed(self, frame_number: int) -> None:
        """Called when GIF frame changes - update the display."""
        if self.state == 'gif':
            pixmap = self.gif_movie.currentPixmap()
            if not pixmap.isNull():
                self.current_pixmap = pixmap
                # Resize window to match GIF size
                if self.width() != pixmap.width() or self.height() != pixmap.height():
                    self.resize(pixmap.size())
                self.update()
            
            # Check if we've completed one full loop
            frame_count = self.gif_movie.frameCount()
            
            if not self.gif_played_once:
                # Stop at the first time we reach the last frame
                if frame_number == frame_count - 1:
                    self.gif_played_once = True
                    # Stop immediately and keep last frame visible
                    self.gif_movie.stop()
                    # Small delay before switching back to PNG
                    QtCore.QTimer.singleShot(100, self._stop_gif_after_loop)
    
    def _stop_gif_after_loop(self) -> None:
        """Stop GIF after it has played once."""
        if self.state == 'gif':
            self.gif_movie.stop()
            self.state = 'png'
            self.current_pixmap = self.png_pixmap
            # Resize window back to PNG size
            self.resize(self.png_pixmap.size())
            self.next_change = time.time() + self.wait_time
            logger.info(f"Playing {self.file_name}.png {self.png_pixmap.width()}x{self.png_pixmap.height()} for {self.wait_time:.1f}s")
            self.update()
    
    def _on_gif_finished(self) -> None:
        """Called when GIF animation finishes - go back to PNG."""
        # This is called when movie reaches end, but for looped GIFs this might not work
        # So we rely on _stop_gif_after_loop instead
        pass
    
    def paintEvent(self, event: QtGui.QPaintEvent) -> None:
        """Paint the current pixmap."""
        painter = QtGui.QPainter(self)
        painter.setRenderHint(QtGui.QPainter.RenderHint.Antialiasing, True)
        
        # Draw pixmap centered in widget
        widget_rect = self.rect()
        pixmap_rect = self.current_pixmap.rect()
        x = (widget_rect.width() - pixmap_rect.width()) // 2
        y = (widget_rect.height() - pixmap_rect.height()) // 2
        painter.drawPixmap(x, y, self.current_pixmap)
    
    def mousePressEvent(self, event: QtGui.QMouseEvent) -> None:
        """Handle mouse press for dragging."""
        if event.button() == QtCore.Qt.MouseButton.LeftButton:
            self.dragging = True
            self.drag_start_pos = event.globalPosition().toPoint() - self.frameGeometry().topLeft()
    
    def mouseMoveEvent(self, event: QtGui.QMouseEvent) -> None:
        """Handle mouse move for dragging."""
        if self.dragging and event.buttons() == QtCore.Qt.MouseButton.LeftButton:
            new_pos = event.globalPosition().toPoint() - self.drag_start_pos
            self.move(new_pos)
    
    def mouseReleaseEvent(self, event: QtGui.QMouseEvent) -> None:
        """Handle mouse release to stop dragging and save position."""
        if event.button() == QtCore.Qt.MouseButton.LeftButton and self.dragging:
            self.dragging = False
            self._save_position()

def parse_args() -> argparse.Namespace:
    """Parse command line arguments."""
    parser = argparse.ArgumentParser(
        description="Pixel cat overlay with PNG/GIF animation."
    )
    parser.add_argument(
        "--image",
        type=str,
        default=None,
        help="Path to PNG file (default: images/cat.png). GIF will be derived from PNG path.",
    )
    parser.add_argument(
        "--wait",
        type=float,
        default=PNG_TIME,
        help="Seconds to show PNG before playing GIF (default: 5.0)",
    )
    parser.add_argument(
        "--pos",
        nargs=2,
        type=int,
        metavar=("X", "Y"),
        help="Start position (overrides remembered position)",
    )
    return parser.parse_args()

def main() -> None:
    """Main entry point."""
    args = parse_args()
    
    # Suppress Qt D-Bus warnings on Linux
    import os
    os.environ.setdefault("QT_LOGGING_RULES", "qt.qpa.theme.gnome=false")
    os.environ.setdefault("QT_QPA_PLATFORM_PLUGIN_PATH", "")
    os.environ.setdefault("QT_QPA_NO_NATIVE_MENUBAR", "1")
    
    # Suppress additional Qt warnings
    import warnings
    warnings.filterwarnings("ignore", category=DeprecationWarning)
    
    # Initialize Qt application with error handling
    try:
        app = QtWidgets.QApplication(sys.argv)
        app.setQuitOnLastWindowClosed(True)
        platform_name = (app.platformName() or "").lower()
    except Exception as e:
        logger.error(f"Failed to initialize Qt application: {e}")
        sys.exit(1)
    
    # Setup signal handlers for graceful shutdown
    def signal_handler(signum: int, frame: FrameType | None) -> None:
        """Handle Ctrl+C gracefully."""
        logger.info("\nReceived interrupt signal, shutting down...")
        app.quit()
    
    signal.signal(signal.SIGINT, signal_handler)
    signal.signal(signal.SIGTERM, signal_handler)
    
    # Allow signal handling during Qt event loop
    timer = QtCore.QTimer()
    timer.timeout.connect(lambda: None)  # Allow Python signal handlers to run
    timer.start(100)  # Check every 100ms
    
    # Scan for available image pairs
    available_images = scan_images_directory()
    logger.info(f"Found {len(available_images)} image pair(s): {', '.join(available_images)}")
    
    # Load default image from INI if no image path provided
    default_image = None
    if not args.image:
        default_image = load_image_from_ini()
        if default_image and default_image not in available_images:
            logger.warning(f"Image '{default_image}' from INI not found in available images, using default: cat")
            default_image = None
    
    # Load images
    try:
        png_pixmap, gif_movie, file_name = load_packaged_images(args.image, default_image)
        logger.info(f"Playing {file_name}.png {png_pixmap.width()}x{png_pixmap.height()} for {args.wait:.1f}s")
    except Exception as e:
        logger.error(f"Error loading images: {e}")
        sys.exit(2)
    
    # Create and show window
    window = PixelCatWindow(png_pixmap, gif_movie, args.wait, file_name, available_images)
    
    if args.pos:
        window.move(args.pos[0], args.pos[1])
    
    if platform_name == "offscreen":
        logger.info("Offscreen platform detected: skipping window display.")
        QtCore.QTimer.singleShot(0, app.quit)
    else:
        window.show()
    
    try:
        sys.exit(app.exec())
    except KeyboardInterrupt:
        logger.info("\nShutdown requested by user")
        sys.exit(0)


if __name__ == "__main__":
    try:
        main()
    except KeyboardInterrupt:
        logger.info("\nShutdown requested by user")
        sys.exit(0)
<|MERGE_RESOLUTION|>--- conflicted
+++ resolved
@@ -10,12 +10,6 @@
 pip install PySide6
 """
 
-<<<<<<< HEAD
-import argparse
-import configparser
-import logging
-=======
->>>>>>> 7f82675f
 import os
 import sys
 import time
@@ -23,13 +17,9 @@
 import signal
 import argparse
 from pathlib import Path
-<<<<<<< HEAD
-from typing import Optional
-=======
 from types import FrameType
 from PySide6 import QtCore, QtGui, QtWidgets
 from importlib.resources import files, as_file
->>>>>>> 7f82675f
 
 
 # Configure logging
@@ -52,13 +42,9 @@
 PNG_TIME = 5.0  # Seconds to show PNG before playing GIF
 
 
-<<<<<<< HEAD
-def scan_images_directory() -> list[str]:
-=======
 def slice_sprite_to_pixmaps(
     sprite_path: str, target_width: int
 ) -> tuple[QtGui.QPixmap, QtGui.QPixmap]:
->>>>>>> 7f82675f
     """
     Scan the images/ directory for PNG/GIF pairs.
     Returns a list of base names (without extension) for which both PNG and GIF exist.
@@ -105,11 +91,7 @@
     )
 
 
-<<<<<<< HEAD
-def load_packaged_images(image_path: Optional[str] = None, default_image: Optional[str] = None) -> tuple[QtGui.QPixmap, QtGui.QMovie, str]:
-=======
 def load_packaged_pixmaps(target_width: int) -> tuple[QtGui.QPixmap, QtGui.QPixmap]:
->>>>>>> 7f82675f
     """
     Load PNG and GIF from images/ directory relative to the script.
     If image_path is provided, use it as the base for both PNG and GIF.
@@ -160,18 +142,8 @@
     return pixmap, movie, base_name
 
 
-<<<<<<< HEAD
-def load_config() -> dict:
-    """Load configuration from INI file."""
-    config_data = {'x': 100, 'y': 100}
-    
-    if not CFG_FILE.exists():
-        return config_data
-    
-=======
 def load_config() -> dict[str, int]:
     """Load configuration from file."""
->>>>>>> 7f82675f
     try:
         config = configparser.ConfigParser()
         config.read(CFG_FILE)
@@ -187,62 +159,8 @@
     return config_data
 
 
-<<<<<<< HEAD
-def save_config(config: dict) -> None:
-    """Save configuration to INI file."""
-    try:
-        CFG_DIR.mkdir(parents=True, exist_ok=True)
-        
-        # Read existing config if it exists
-        file_config = configparser.ConfigParser()
-        if CFG_FILE.exists():
-            file_config.read(CFG_FILE)
-        
-        # Ensure [window] section exists
-        if 'window' not in file_config:
-            file_config.add_section('window')
-        
-        # Update window position if provided
-        if 'x' in config:
-            file_config['window']['x'] = str(config['x'])
-        if 'y' in config:
-            file_config['window']['y'] = str(config['y'])
-        
-        # Write to file
-        with open(CFG_FILE, 'w') as f:
-            file_config.write(f)
-    except Exception as e:
-        logger.error(f"Config save error: {e}")
-
-
-def load_image_from_ini() -> Optional[str]:
-    """Load default image setting from INI file."""
-    if not CFG_FILE.exists():
-        logger.info(f"INI config not found, using default: cat")
-        return None
-    
-    try:
-        config = configparser.ConfigParser()
-        config.read(CFG_FILE)
-        
-        if 'settings' in config and 'default_image' in config['settings']:
-            image_name = config['settings']['default_image']
-            logger.info(f"Loaded image from INI: {image_name}")
-            return image_name
-        else:
-            logger.info(f"INI config exists but no default_image setting found, using default: cat")
-            return None
-    except Exception as e:
-        logger.error(f"Error reading INI file: {e}, using default: cat")
-        return None
-
-
-def save_image_to_ini(image_name: str) -> None:
-    """Save current image setting to INI file."""
-=======
 def save_config(config: dict[str, int]) -> None:
     """Save configuration to file."""
->>>>>>> 7f82675f
     try:
         CFG_DIR.mkdir(parents=True, exist_ok=True)
         
